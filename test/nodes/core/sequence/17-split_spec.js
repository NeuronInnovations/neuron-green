--- conflicted
+++ resolved
@@ -1646,7 +1646,6 @@
         });
     });
 
-<<<<<<< HEAD
     describe('messaging API', function() {
         function mapiDoneSplitTestHelper(done, splt, spltType, stream, msgAndTimings) {
             const completeNode = require("nr-test-utils").require("@node-red/nodes/core/common/24-complete.js");
@@ -1760,13 +1759,13 @@
                 { msg: {seq:0, payload:"A", parts:{id:1, type:"string", ch:",", index:0, count:3}}, delay:0, avr:500, var:100},
                 { msg: {seq:1, payload:"B", parts:{id:1, type:"string", ch:",", index:1, count:3}}, delay:200, avr:500, var:100},
                 { msg: {seq:2, payload:"dummy", reset: true, parts:{id:1}}, delay:500, avr:500, var:100}
-            ]);        
+            ]);
         });
         it('should call done() when timed out', function (done) {
             mapiDoneJoinTestHelper(done, {mode:"custom", joiner:",", build:"string", timeout:0.5}, [
                 { msg: {seq:0, payload:"A"}, delay:0, avr:500, var:100},
                 { msg: {seq:1, payload:"B"}, delay:200, avr:500, var:100},
-            ]); 
+            ]);
         });
         it('should call done() when all messages are reduced', function (done) {
             mapiDoneJoinTestHelper(done, {mode:"reduce", reduceRight:false, reduceExp:"$A+payload", reduceInit:"0",
@@ -1786,7 +1785,7 @@
             ]);
         });
     });
-=======
+
     it('should handle msg.parts even if messages are out of order in auto mode if exactly one message has count set', function (done) {
         var flow = [{ id: "n1", type: "join", wires: [["n2"]], mode: "auto" },
                 { id: "n2", type: "helper" }];
@@ -1820,8 +1819,6 @@
             _msg.payload = 0;
             n1.receive(_msg);
         });
-        
+
     })
-
->>>>>>> 7068c175
 });