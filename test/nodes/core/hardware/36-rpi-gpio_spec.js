--- conflicted
+++ resolved
@@ -15,12 +15,8 @@
  **/
 
 var should = require("should");
-<<<<<<< HEAD
-var rpi = require("nr-test-utils").require("@node-red/nodes/core/hardware/36-rpi-gpio.js");
-=======
-var rpiNode    = require("../../../../nodes/core/hardware/36-rpi-gpio.js");
-var statusNode = require("../../../../nodes/core/core/25-status.js");
->>>>>>> 368418cf
+var rpiNode = require("nr-test-utils").require("@node-red/nodes/core/hardware/36-rpi-gpio.js");
+var statusNode = require("nr-test-utils").require("@node-red/nodes/core/core/25-status.js");
 var helper = require("node-red-node-test-helper");
 var fs = require("fs");
 
@@ -136,13 +132,19 @@
             var n1 = helper.getNode("n1");
             var n2 = helper.getNode("n2");
             var n3 = helper.getNode("n3");
+            var count = 0;
             n3.on("input", function(msg) {
-                try {
-                    msg.should.have.property('status');
-                    msg.status.should.have.property('text', "rpi-gpio.status.na");
-                    done();
-                } catch(err) {
-                    done(err);
+                // Only check the first status message received as it may get a
+                // 'closed' status as the test is tidied up.
+                if (count === 0) {
+                    count++;
+                    try {
+                        msg.should.have.property('status');
+                        msg.status.should.have.property('text', "rpi-gpio.status.na");
+                        done();
+                    } catch(err) {
+                        done(err);
+                    }
                 }
             });
             n1.receive({payload:"1"});
