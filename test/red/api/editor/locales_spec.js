/**
 * Copyright JS Foundation and other contributors, http://js.foundation
 *
 * Licensed under the Apache License, Version 2.0 (the "License");
 * you may not use this file except in compliance with the License.
 * You may obtain a copy of the License at
 *
 * http://www.apache.org/licenses/LICENSE-2.0
 *
 * Unless required by applicable law or agreed to in writing, software
 * distributed under the License is distributed on an "AS IS" BASIS,
 * WITHOUT WARRANTIES OR CONDITIONS OF ANY KIND, either express or implied.
 * See the License for the specific language governing permissions and
 * limitations under the License.
 **/

var should = require("should");
var request = require('supertest');
var express = require('express');
var sinon = require('sinon');

var locales = require("../../../../red/api/editor/locales");
var i18n = require("../../../../red/util/i18n");


describe("api/editor/locales", function() {
    beforeEach(function() {
    })
    afterEach(function() {
    })
    describe('get named resource catalog',function() {
        var app;
        before(function() {
            // bit of a mess of internal workings
<<<<<<< HEAD
            locales.init({});
            sinon.stub(i18n.i,'lng',function() { return 'en-US'});
            sinon.stub(i18n.i,'setLng',function(lang,callback) { if (callback) {callback();}});
            sinon.stub(i18n,'catalog',function(namespace, lang) {return {namespace:namespace, lang:lang};});
=======
            locales.init({
                i18n: {
                    i: {
                        language: function() { return 'en-US'},
                        changeLanguage: function(lang,callback) {
                            if (callback) {
                                callback();
                            }
                        },
                        getResourceBundle: function(lang, namespace) {
                            return {namespace:namespace, lang:lang};
                        }
                    },
                }
            });
>>>>>>> f1d5bbb0
            app = express();
            app.get(/locales\/(.+)\/?$/,locales.get);
        });
        after(function() {
            i18n.i.lng.restore();
            i18n.i.setLng.restore();
            i18n.catalog.restore();
        })
        it('returns with default language', function(done) {
            request(app)
                .get("/locales/message-catalog")
                .expect(200)
                .end(function(err,res) {
                    if (err) {
                        return done(err);
                    }
                    res.body.should.have.property('namespace','message-catalog');
                    done();
                });
        });
        it('returns with selected language', function(done) {
            request(app)
                .get("/locales/message-catalog?lng=fr-FR")
                .expect(200)
                .end(function(err,res) {
                    if (err) {
                        return done(err);
                    }
                    res.body.should.have.property('namespace','message-catalog');
                    res.body.should.have.property('lang','fr-FR');
                    done();
                });
        });
    });

<<<<<<< HEAD
    // describe('get all node resource catalogs',function() {
    //     var app;
    //     before(function() {
    //         // bit of a mess of internal workings
    //         sinon.stub(i18n,'catalog',function(namespace, lang) {
    //                     return {
    //                         "node-red": "should not return",
    //                         "test-module-a-id": "test-module-a-catalog",
    //                         "test-module-b-id": "test-module-b-catalog",
    //                         "test-module-c-id": "test-module-c-catalog"
    //                     }[namespace]
    //                 });
    //         locales.init({
    //             nodes: {
    //                 getNodeList: function(opts) {
    //                     return Promise.resolve([
    //                         {module:"node-red",id:"node-red-id"},
    //                         {module:"test-module-a",id:"test-module-a-id"},
    //                         {module:"test-module-b",id:"test-module-b-id"}
    //                     ]);
    //                 }
    //             }
    //         });
    //         app = express();
    //         app.get("/locales/nodes",locales.getAllNodes);
    //     });
    //     after(function() {
    //         i18n.catalog.restore();
    //     })
    //     it('returns with the node catalogs', function(done) {
    //         request(app)
    //             .get("/locales/nodes")
    //             .expect(200)
    //             .end(function(err,res) {
    //                 if (err) {
    //                     return done(err);
    //                 }
    //                 res.body.should.eql({
    //                     'test-module-a-id': 'test-module-a-catalog',
    //                     'test-module-b-id': 'test-module-b-catalog'
    //                 });
    //                 done();
    //             });
    //     });
    // });
=======
    describe('get all node resource catalogs',function() {
        var app;
        before(function() {
            // bit of a mess of internal workings
            locales.init({
                i18n: {
                    i:{
                        getResourceBundle: function(lang, namespace) {
                            return {
                                "node-red": "should not return",
                                "test-module-a-id": "test-module-a-catalog",
                                "test-module-b-id": "test-module-b-catalog",
                                "test-module-c-id": "test-module-c-catalog"
                            }[namespace]
                        }
                    }
                },
                nodes: {
                    getNodeList: function() {
                        return [
                            {module:"node-red",id:"node-red-id"},
                            {module:"test-module-a",id:"test-module-a-id"},
                            {module:"test-module-b",id:"test-module-b-id"}
                        ];
                    }
                }
            });
            app = express();
            app.get("/locales/nodes",locales.getAllNodes);
        });
        it('returns with the node catalogs', function(done) {
            request(app)
                .get("/locales/nodes")
                .expect(200)
                .end(function(err,res) {
                    if (err) {
                        return done(err);
                    }
                    res.body.should.eql({
                        'test-module-a-id': 'test-module-a-catalog',
                        'test-module-b-id': 'test-module-b-catalog'
                    });
                    done();
                });
        });
    });
>>>>>>> f1d5bbb0
});<|MERGE_RESOLUTION|>--- conflicted
+++ resolved
@@ -20,8 +20,7 @@
 var sinon = require('sinon');
 
 var locales = require("../../../../red/api/editor/locales");
-var i18n = require("../../../../red/util/i18n");
-
+var i18n = require("../../../../red/util").i18n;
 
 describe("api/editor/locales", function() {
     beforeEach(function() {
@@ -31,36 +30,39 @@
     describe('get named resource catalog',function() {
         var app;
         before(function() {
+            // locales.init({
+            //     i18n: {
+            //         i: {
+            //             language: function() { return 'en-US'},
+            //             changeLanguage: function(lang,callback) {
+            //                 if (callback) {
+            //                     callback();
+            //                 }
+            //             },
+            //             getResourceBundle: function(lang, namespace) {
+            //                 return {namespace:namespace, lang:lang};
+            //             }
+            //         },
+            //     }
+            // });
+            locales.init({});
+
             // bit of a mess of internal workings
-<<<<<<< HEAD
-            locales.init({});
-            sinon.stub(i18n.i,'lng',function() { return 'en-US'});
-            sinon.stub(i18n.i,'setLng',function(lang,callback) { if (callback) {callback();}});
-            sinon.stub(i18n,'catalog',function(namespace, lang) {return {namespace:namespace, lang:lang};});
-=======
-            locales.init({
-                i18n: {
-                    i: {
-                        language: function() { return 'en-US'},
-                        changeLanguage: function(lang,callback) {
-                            if (callback) {
-                                callback();
-                            }
-                        },
-                        getResourceBundle: function(lang, namespace) {
-                            return {namespace:namespace, lang:lang};
-                        }
-                    },
-                }
-            });
->>>>>>> f1d5bbb0
+            sinon.stub(i18n.i,'changeLanguage',function(lang,callback) { if (callback) {callback();}});
+            if (i18n.i.getResourceBundle) {
+                sinon.stub(i18n.i,'getResourceBundle',function(lang, namespace) {return {namespace:namespace, lang:lang};});
+            } else {
+                // If i18n.init has not been called, then getResourceBundle isn't
+                // defined - so hardcode a stub
+                i18n.i.getResourceBundle = function(lang, namespace) {return {namespace:namespace, lang:lang};};
+                i18n.i.getResourceBundle.restore = function() { delete i18n.i.getResourceBundle };
+            }
             app = express();
             app.get(/locales\/(.+)\/?$/,locales.get);
         });
         after(function() {
-            i18n.i.lng.restore();
-            i18n.i.setLng.restore();
-            i18n.catalog.restore();
+            i18n.i.changeLanguage.restore();
+            i18n.i.getResourceBundle.restore();
         })
         it('returns with default language', function(done) {
             request(app)
@@ -89,7 +91,6 @@
         });
     });
 
-<<<<<<< HEAD
     // describe('get all node resource catalogs',function() {
     //     var app;
     //     before(function() {
@@ -135,52 +136,4 @@
     //             });
     //     });
     // });
-=======
-    describe('get all node resource catalogs',function() {
-        var app;
-        before(function() {
-            // bit of a mess of internal workings
-            locales.init({
-                i18n: {
-                    i:{
-                        getResourceBundle: function(lang, namespace) {
-                            return {
-                                "node-red": "should not return",
-                                "test-module-a-id": "test-module-a-catalog",
-                                "test-module-b-id": "test-module-b-catalog",
-                                "test-module-c-id": "test-module-c-catalog"
-                            }[namespace]
-                        }
-                    }
-                },
-                nodes: {
-                    getNodeList: function() {
-                        return [
-                            {module:"node-red",id:"node-red-id"},
-                            {module:"test-module-a",id:"test-module-a-id"},
-                            {module:"test-module-b",id:"test-module-b-id"}
-                        ];
-                    }
-                }
-            });
-            app = express();
-            app.get("/locales/nodes",locales.getAllNodes);
-        });
-        it('returns with the node catalogs', function(done) {
-            request(app)
-                .get("/locales/nodes")
-                .expect(200)
-                .end(function(err,res) {
-                    if (err) {
-                        return done(err);
-                    }
-                    res.body.should.eql({
-                        'test-module-a-id': 'test-module-a-catalog',
-                        'test-module-b-id': 'test-module-b-catalog'
-                    });
-                    done();
-                });
-        });
-    });
->>>>>>> f1d5bbb0
 });