/**
 * Copyright JS Foundation and other contributors, http://js.foundation
 *
 * Licensed under the Apache License, Version 2.0 (the "License");
 * you may not use this file except in compliance with the License.
 * You may obtain a copy of the License at
 *
 * http://www.apache.org/licenses/LICENSE-2.0
 *
 * Unless required by applicable law or agreed to in writing, software
 * distributed under the License is distributed on an "AS IS" BASIS,
 * WITHOUT WARRANTIES OR CONDITIONS OF ANY KIND, either express or implied.
 * See the License for the specific language governing permissions and
 * limitations under the License.
 **/

var fs = require('fs');
module.exports = function(RED) {
    "use strict";

    function TLSConfig(n) {
        RED.nodes.createNode(this,n);
        this.valid = true;
        this.verifyservercert = n.verifyservercert;
        var certPath = n.cert.trim();
        var keyPath = n.key.trim();
        var caPath = n.ca.trim();

        if ((certPath.length > 0) || (keyPath.length > 0)) {

            if ( (certPath.length > 0) !== (keyPath.length > 0)) {
                this.valid = false;
                this.error(RED._("tls.error.missing-file"));
                return;
            }

            try {
                if (certPath) {
                    this.cert = fs.readFileSync(certPath);
                }
                if (keyPath) {
                    this.key = fs.readFileSync(keyPath);
                }
                if (caPath) {
                    this.ca = fs.readFileSync(caPath);
                }
            } catch(err) {
                this.valid = false;
                this.error(err.toString());
                return;
            }  
        } else {
            if (this.credentials) {
                var certData = this.credentials.certdata || "";
                var keyData = this.credentials.keydata || "";
                var caData = this.credentials.cadata || "";
                
                if ((certData.length > 0) !== (keyData.length > 0)) {
                    this.valid = false;
                    this.error(RED._("tls.error.missing-file"));
                    return;
                }

                if (certData) {
                    this.cert = certData;
                }
                if (keyData) {
                    this.key = keyData;
                }
                if (caData) {
                    this.ca = caData;
                }
            }
        }
    }
<<<<<<< HEAD
    RED.nodes.registerType("tls-config", TLSConfig, {
        credentials: {
            certdata: {type:"text"},
            keydata: {type:"text"},
            cadata: {type:"text"}
=======
    RED.nodes.registerType("tls-config",TLSConfig,{
        settings: {
            tlsConfigDisableLocalFiles: {
                value: true,
                exportable: false
            }
>>>>>>> 3b3d696e
        }
    });

    TLSConfig.prototype.addTLSOptions = function(opts) {
        if (this.valid) {
            if (this.key) {
                opts.key = this.key;
            }
            if (this.cert) {
                opts.cert = this.cert;
            }
            if (this.ca) {
                opts.ca = this.ca;
            }
            opts.rejectUnauthorized = this.verifyservercert;
        }
        return opts;
    }

}<|MERGE_RESOLUTION|>--- conflicted
+++ resolved
@@ -48,13 +48,13 @@
                 this.valid = false;
                 this.error(err.toString());
                 return;
-            }  
+            }
         } else {
             if (this.credentials) {
                 var certData = this.credentials.certdata || "";
                 var keyData = this.credentials.keydata || "";
                 var caData = this.credentials.cadata || "";
-                
+
                 if ((certData.length > 0) !== (keyData.length > 0)) {
                     this.valid = false;
                     this.error(RED._("tls.error.missing-file"));
@@ -73,20 +73,17 @@
             }
         }
     }
-<<<<<<< HEAD
     RED.nodes.registerType("tls-config", TLSConfig, {
         credentials: {
             certdata: {type:"text"},
             keydata: {type:"text"},
             cadata: {type:"text"}
-=======
-    RED.nodes.registerType("tls-config",TLSConfig,{
+        },
         settings: {
             tlsConfigDisableLocalFiles: {
                 value: true,
                 exportable: false
             }
->>>>>>> 3b3d696e
         }
     });
 
