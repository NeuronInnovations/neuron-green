--- conflicted
+++ resolved
@@ -174,7 +174,6 @@
                                     $('<div/>',{class:"palette_icon",style:"background-image: url("+icon_url+")"}).appendTo(iconContainer);
                                     var nodeContainer = $('<span></span>').css({"verticalAlign":"top","marginLeft":"6px"}).html(configLabel).appendTo(container);
 
-<<<<<<< HEAD
                                     nodeDiv.on('dblclick',function() {
                                         RED.editor.editConfig("", configNode.type, configNode.id);
                                     })
@@ -187,17 +186,6 @@
                     }
                     if (count > 0) {
                         $('<tr class="node-info-property-expand blank"><td colspan="2"><a href="#" class=" node-info-property-header'+(expandedSections.property?" expanded":"")+'"><span class="node-info-property-show-more">show more</span><span class="node-info-property-show-less">show less</span> <i class="fa fa-caret-down"></i></a></td></tr>').appendTo(tableBody);
-=======
-        if (!m && node.type != "subflow" && node.type != "comment" && node.type != "tab") {
-            $('<tr class="blank"><td colspan="2"><a href="#" class="node-info-property-header"><i style="width: 10px; text-align: center;" class="fa fa-caret-'+(propertiesExpanded?"down":"right")+'"></i> '+RED._("sidebar.info.properties")+'</a></td></tr>').appendTo(tableBody);
-            if (node._def) {
-                for (var n in node._def.defaults) {
-                    if (n != "name" && node._def.defaults.hasOwnProperty(n)) {
-                        var val = node[n];
-                        var type = typeof val;
-                        var propRow = $('<tr class="node-info-property-row'+(propertiesExpanded?"":" hide")+'"><td>'+n+"</td><td></td></tr>").appendTo(tableBody);
-                        RED.utils.createObjectElement(val).appendTo(propRow.children()[1]);
->>>>>>> 38a950a6
                     }
                 }
             }
@@ -222,30 +210,20 @@
                 $('<tr class="node-info-subflow-row"><td>'+RED._("sidebar.info.instances")+"</td><td>"+userCount+'</td></tr>').appendTo(tableBody);
             }
         }
-<<<<<<< HEAD
 
         $(table).appendTo(nodeSection.content);
 
         var infoText = "";
 
-        if (!subflowNode && node.type != "comment") {
+        if (!subflowNode && node.type !== "comment" && node.type !== "tab") {
             var helpText = $("script[data-help-name='"+node.type+"']").html()||"";
             infoText = helpText;
-        }
+        } else if (node.type === "tab") {
+            infoText = marked(node.info||"");
+        }
+
         if (subflowNode) {
             infoText = infoText + marked(subflowNode.info||"");
-=======
-        $(table).appendTo(content);
-        $("<hr/>").appendTo(content);
-        if (!subflowNode && node.type != "comment" && node.type != "tab") {
-            var helpText = $("script[data-help-name$='"+node.type+"']").html()||"";
-            addTargetToExternalLinks($('<div class="node-help"><span class="bidiAware" dir=\"'+RED.text.bidi.resolveBaseTextDir(helpText)+'">'+helpText+'</span></div>').appendTo(content));
-        }
-        if (subflowNode) {
-            addTargetToExternalLinks($('<div class="node-help"><span class="bidiAware" dir=\"'+RED.text.bidi.resolveBaseTextDir(subflowNode.info||"")+'">'+marked(subflowNode.info||"")+'</span></div>').appendTo(content));
-        } else if (node.type == "tab") {
-            addTargetToExternalLinks($('<div class="node-help"><span class="bidiAware" dir=\"'+RED.text.bidi.resolveBaseTextDir(node.info||"")+'">'+marked(node.info||"")+'</span></div>').appendTo(content));
->>>>>>> 38a950a6
         } else if (node._def && node._def.info) {
             var info = node._def.info;
             var textInfo = (typeof info === "function" ? info.call(node) : info);
