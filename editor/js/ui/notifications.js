--- conflicted
+++ resolved
@@ -51,14 +51,7 @@
         }
 
         if (options.modal) {
-<<<<<<< HEAD
             $("#full-shade").show();
-=======
-            $("#header-shade").show();
-            $("#editor-shade").show();
-            $("#palette-shade").show();
-            $(".sidebar-shade").show();
->>>>>>> fd4fdb31
         }
 
         if (currentNotifications.length > 4) {
@@ -110,14 +103,7 @@
                     nn.parentNode.removeChild(nn);
                 });
                 if (options.modal) {
-<<<<<<< HEAD
                     $("#full-shade").hide();
-=======
-                    $("#header-shade").hide();
-                    $("#editor-shade").hide();
-                    $("#palette-shade").hide();
-                    $(".sidebar-shade").hide();
->>>>>>> fd4fdb31
                 }
             };
         })();
