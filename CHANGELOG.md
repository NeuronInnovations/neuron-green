--- conflicted
+++ resolved
@@ -1,4 +1,3 @@
-<<<<<<< HEAD
 #### 4.0.0-beta.2: Beta Release
 
 Editor
@@ -50,14 +49,13 @@
  - Let msg.reset reset Tcp request node connection when in stay connected mode (#4406) @dceejay
  - Let debug node status msg length be settable via settings (#4402) @dceejay
  - Feat: Add ability to set headers for WebSocket client (#4436) @marcus-j-davies
-=======
+
 #### 3.1.9: Maintenance Release
 
  - Prevent subflow being added to itself (#4654) @knolleary
  - Fix use of spawn on windows with cmd files (#4652) @knolleary
  - Guard refresh of unknown subflow (#4640) @knolleary
  - Fix subflow module sending messages to debug sidebar (#4642) @knolleary
->>>>>>> 29ed5b27
 
 #### 3.1.8: Maintenance Release
 
