--- conflicted
+++ resolved
@@ -97,38 +97,9 @@
         }
 
         var installDir = settings.userDir || process.env.NODE_RED_HOME || ".";
-<<<<<<< HEAD
-
         var args = ['install','--save','--save-prefix="~"','--production',installName];
         log.trace(npmCommand + JSON.stringify(args));
-        var child = child_process.execFile(npmCommand,args,
-            {
-                cwd: installDir
-            },
-            function(err, stdin, stdout) {
-                if (err) {
-                    var e;
-                    var lookFor404 = new RegExp(" 404 .*"+module+"$","m");
-                    var lookForVersionNotFound = new RegExp("version not found: "+module+"@"+version,"m");
-                    if (lookFor404.test(stdout)) {
-                        log.warn(log._("server.install.install-failed-not-found",{name:module}));
-                        e = new Error("Module not found");
-                        e.code = 404;
-                        reject(e);
-                    } else if (isUpgrade && lookForVersionNotFound.test(stdout)) {
-                        log.warn(log._("server.install.upgrade-failed-not-found",{name:module}));
-                        e = new Error("Module not found");
-                        e.code = 404;
-                        reject(e);
-                    } else {
-                        log.warn(log._("server.install.install-failed-long",{name:module}));
-                        log.warn("------------------------------------------");
-                        log.warn(err.toString());
-                        log.warn("------------------------------------------");
-                        reject(new Error(log._("server.install.install-failed")));
-                    }
-=======
-        var child = child_process.spawn(npmCommand,['install','--save','--save-prefix="~"','--production',installName],{
+        var child = child_process.spawn(npmCommand,args,{
             cwd: installDir,
             shell: true
         });
@@ -165,7 +136,6 @@
                 if (!isUpgrade) {
                     log.info(log._("server.install.installed",{name:module}));
                     resolve(require("./index").addModule(module).then(reportAddedModules));
->>>>>>> 92a65dcd
                 } else {
                     log.info(log._("server.install.upgraded",{name:module, version:version}));
                     events.emit("runtime-event",{id:"restart-required",payload:{type:"warning",text:"notification.warnings.restartRequired"},retain:true});
